--- conflicted
+++ resolved
@@ -132,25 +132,8 @@
 
         # Override parameters if dataset supplied
         if stats_backend:
-<<<<<<< HEAD
             self._apply_stats_backend(stats_backend)
-=======
-            self.GOALS_LAMBDA_HOME = stats_backend.lambda_home_goals
-            self.GOALS_LAMBDA_AWAY = stats_backend.lambda_away_goals
-            self.YELLOW_LAMBDA_HOME = stats_backend.lambda_home_yel
-            self.YELLOW_LAMBDA_AWAY = stats_backend.lambda_away_yel
-            self.RED_PROB_AFTER_YELLOW = stats_backend.prob_red_after_yel
-            self.POSSESSION_HOME = stats_backend.lambda_home_poss
-            self.POSSESSION_AWAY = stats_backend.lambda_away_poss
-            self.SHOTS_HOME = stats_backend.lambda_home_shots
-            self.SHOTS_AWAY = stats_backend.lambda_away_shots
-            self.SHOTS_ON_TARGET_HOME = stats_backend.lambda_home_sot
-            self.SHOTS_ON_TARGET_AWAY = stats_backend.lambda_away_sot
-            self.FOULS_HOME = stats_backend.lambda_home_fouls
-            self.FOULS_AWAY = stats_backend.lambda_away_fouls
-            self.CORNERS_HOME = stats_backend.lambda_home_corners
-            self.CORNERS_AWAY = stats_backend.lambda_away_corners
->>>>>>> 433a7486
+
 
         # Optional GPT commentator
         self.llm = (
